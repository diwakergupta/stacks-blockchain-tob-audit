--- conflicted
+++ resolved
@@ -346,11 +346,7 @@
     resp = blockstack_client.do_preorder( name, privatekey, owner_privkey_info, name_cost_info['satoshis'], test_proxy, test_proxy, tx_fee=tx_fee,
             burn_address=burn_addr, consensus_hash=consensus_hash, config_path=config_path, proxy=test_proxy, safety_checks=safety_checks )
 
-<<<<<<< HEAD
-    api_call_history.append( APICallRecord( "preorder", name, virtualchain.address_reencode(virtualchain.lib.ecdsalib.ecdsa_private_key(privatekey).public_key().address()), resp ) )
-=======
     api_call_history.append( APICallRecord( "preorder", name, virtualchain.address_reencode(virtualchain.get_privkey_address(privatekey)), resp ) )
->>>>>>> 930b0354
     return resp
 
 
@@ -475,13 +471,7 @@
         return {'error': 'Failed to get namespace costs'}
 
     resp = blockstack_client.do_namespace_preorder( namespace_id, namespace_cost['satoshis'], privatekey, register_addr, test_proxy, test_proxy, consensus_hash=consensus_hash, config_path=config_path, proxy=test_proxy, safety_checks=safety_checks )
-<<<<<<< HEAD
-    api_call_history.append( APICallRecord( "namespace_preorder", namespace_id, virtualchain.address_reencode(virtualchain.lib.ecdsalib.ecdsa_private_key(privatekey).public_key().address()), resp ) )
-=======
-
-    print privatekey
     api_call_history.append( APICallRecord( "namespace_preorder", namespace_id, virtualchain.address_reencode(virtualchain.get_privkey_address(privatekey)), resp ) )
->>>>>>> 930b0354
     return resp
 
 
@@ -511,11 +501,7 @@
     config_path = test_proxy.config_path if config_path is None else config_path
     
     resp = blockstack_client.do_namespace_ready( namespace_id, privatekey, test_proxy, test_proxy, config_path=config_path, proxy=test_proxy, safety_checks=safety_checks ) 
-<<<<<<< HEAD
-    api_call_history.append( APICallRecord( "namespace_ready", namespace_id, virtualchain.address_reencode(virtualchain.lib.ecdsalib.ecdsa_private_key(privatekey).public_key().address()), resp ) )
-=======
     api_call_history.append( APICallRecord( "namespace_ready", namespace_id, virtualchain.address_reencode(virtualchain.get_privkey_address(privatekey)), resp ) )
->>>>>>> 930b0354
     return resp
 
 
@@ -3233,13 +3219,6 @@
 
         if api_call.method in ['register', 'name_import']:
             assert address is not None
-<<<<<<< HEAD
-
-            if not address in addr_names:
-                addr_names[address] = []
-
-            addr_names[address].append((name, block_id))
-=======
             
             add = True
             if api_call.method == 'name_import':
@@ -3255,7 +3234,6 @@
                     addr_names[address] = []
             
                 addr_names[address].append((name, block_id, api_call.method))
->>>>>>> 930b0354
 
         if api_call.method == 'revoke':
             revoked_names[name] = block_id
@@ -3266,11 +3244,7 @@
     log.debug('revoked names: {}'.format(revoked_names))
     
     for address in addr_names.keys():
-<<<<<<< HEAD
-        for i, (name, block_id) in enumerate(addr_names[address]):
-=======
         for i, (name, block_id, _) in enumerate(addr_names[address]):
->>>>>>> 930b0354
             did = 'did:stack:v0:{}-{}'.format(address, i)
             name_rec = blockstack_client.proxy.get_DID_blockchain_record(did)
 
