#!/usr/bin/env python2
# -*- coding: utf-8 -*-
"""
    Blockstack-client
    ~~~~~
    copyright: (c) 2014-2015 by Halfmoon Labs, Inc.
    copyright: (c) 2016 by Blockstack.org

    This file is part of Blockstack-client.

    Blockstack-client is free software: you can redistribute it and/or modify
    it under the terms of the GNU General Public License as published by
    the Free Software Foundation, either version 3 of the License, or
    (at your option) any later version.

    Blockstack-client is distributed in the hope that it will be useful,
    but WITHOUT ANY WARRANTY; without even the implied warranty of
    MERCHANTABILITY or FITNESS FOR A PARTICULAR PURPOSE.  See the
    GNU General Public License for more details.
    You should have received a copy of the GNU General Public License
    along with Blockstack-client. If not, see <http://www.gnu.org/licenses/>.
"""

import json
import blockstack_profiles
import blockstack_zones
import base64
import socket
from keylib import ECPrivateKey

<<<<<<< HEAD
from proxy import *
=======
from .proxy import (
    get_default_proxy, get_zonefiles, get_name_blockchain_record, put_zonefiles)
>>>>>>> 486c35b3
import storage
import user as user_db

from config import get_config
from logger import get_logger
from constants import USER_ZONEFILE_TTL, CONFIG_PATH, BLOCKSTACK_TEST, BLOCKSTACK_DEBUG

log = get_logger()


def url_to_uri_record(url, datum_name=None):
    """
    Convert a URL into a DNS URI record
    """
    try:
        scheme, _ = url.split('://')
    except ValueError:
        msg = 'BUG: invalid storage driver implementation: no scheme given in "{}"'
        raise Exception(msg.format(url))

    scheme = scheme.lower()
    proto = None

    # tcp or udp?
    try:
        port = socket.getservbyname(scheme, 'tcp')
        proto = 'tcp'
    except socket.error:
        try:
            port = socket.getservbyname(scheme, 'udp')
            proto = 'udp'
        except socket.error:
            # this is weird--maybe it's embedded in the scheme?
            try:
                assert len(scheme.split('+')) == 2
                scheme, proto = scheme.split('+')
            except (AssertionError, ValueError):
                msg = 'WARN: Scheme "{}" has no known transport protocol'
                log.debug(msg.format(scheme))

    name = None
    if proto is not None:
        name = '_{}._{}'.format(scheme, proto)
    else:
        name = '_{}'.format(scheme)

    if datum_name is not None:
        name = '{}.{}'.format(name, str(datum_name))

    ret = {
        'name': name,
        'priority': 10,
        'weight': 1,
        'target': url,
    }

    return ret


def make_empty_zonefile(username, data_pubkey, urls=None):
    """
    Create an empty user record from a name record.
    """

    # make a URI record for every mutable storage provider
    urls = storage.make_mutable_data_urls(username) if urls is None else urls

    assert urls, 'No profile URLs'

    user = {
        'txt': [],
        'uri': [],
        '$origin': username,
        '$ttl': USER_ZONEFILE_TTL,
    }

    if data_pubkey is not None:
        user.setdefault('txt', [])

        pubkey = str(data_pubkey)
        name_txt = {'name': 'pubkey', 'txt': 'pubkey:data:{}'.format(pubkey)}

        user['txt'].append(name_txt)

    for url in urls:
        urirec = url_to_uri_record(url)
        user['uri'].append(urirec)

    return user


def decode_name_zonefile(name, zonefile_txt, allow_legacy=False):
    """
    Decode a serialized zonefile into a JSON dict.
    If allow_legacy is True, then support legacy zone file formats (including Onename profiles)
    Otherwise, the data must actually be a Blockstack zone file.
        * If the zonefile does not have $ORIGIN, or if $ORIGIN does not match the name,
          then this fails.
    Return None on error
    """

    user_zonefile = None
    try:
        # by default, it's a zonefile-formatted text file
        user_zonefile_defaultdict = blockstack_zones.parse_zone_file(zonefile_txt)
        assert user_db.is_user_zonefile(user_zonefile_defaultdict), 'Not a user zonefile'

        # force dict
        user_zonefile = dict(user_zonefile_defaultdict)

    except (IndexError, ValueError, blockstack_zones.InvalidLineException):
        if not allow_legacy:
            return {'error': 'Legacy zone file'}

        # might be legacy profile
        log.debug('WARN: failed to parse user zonefile; trying to import as legacy')
        try:
            user_zonefile = json.loads(zonefile_txt)
            if not isinstance(user_zonefile, dict):
                log.debug('Not a legacy user zonefile')
                return None

        except Exception as e:
            if BLOCKSTACK_DEBUG:
                log.exception(e)

            log.error('Failed to parse non-standard zonefile')
            return None

    except Exception as e:
        if BLOCKSTACK_DEBUG:
            log.exception(e)

        log.error('Failed to parse zonefile')
        return None

    if user_zonefile is None:
        return None 

    if not allow_legacy:
        # additional checks
        if not user_zonefile.has_key('$origin'):
            log.debug("Zonefile has no $ORIGIN")
            return None

        if user_zonefile['$origin'] != name:
            log.debug("Name/zonefile mismatch: $ORIGIN = {}, name = {}".format(user_zonefile['$origin'], name))
            return None

    return user_zonefile


def load_name_zonefile(name, expected_zonefile_hash, storage_drivers=None, raw_zonefile=False, allow_legacy=False, proxy=None ):
    """
    Fetch and load a user zonefile from the storage implementation with the given hex string hash,
    The user zonefile hash should have been loaded from the blockchain, and thereby be the
    authentic hash.

    If raw_zonefile is True, then return the raw zonefile data.  Don't parse it.
    If however, raw_zonefile is False, the zonefile will be parsed.  If name is given, the $ORIGIN will be checked.

    Return the user zonefile (as a dict) on success
    Return None on error
    """

    proxy = get_default_proxy() if proxy is None else proxy
    conf = proxy.conf
    
    assert 'server' in conf, json.dumps(conf, indent=4, sort_keys=True)
    assert 'port' in conf, json.dumps(conf, indent=4, sort_keys=True)

    atlas_host = conf['server']
    atlas_port = conf['port']
    hostport = '{}:{}'.format( atlas_host, atlas_port )

    zonefile_txt = None
    expected_zonefile_hash = str(expected_zonefile_hash)

    # try atlas node first 
    res = get_zonefiles( hostport, [expected_zonefile_hash], proxy=proxy )
    if 'error' in res or expected_zonefile_hash not in res['zonefiles'].keys():
        # fall back to storage drivers if atlas node didn't have it
        zonefile_txt = storage.get_immutable_data(
                expected_zonefile_hash, hash_func=storage.get_zonefile_data_hash, 
                blockchain_id=name, zonefile=True, drivers=storage_drivers
        )

        if zonefile_txt is None:
            log.error('Failed to load user zonefile "{}"'.format(expected_zonefile_hash))
            return None

    else:
        # extract 
        log.debug('Fetched {} from Atlas peer {}'.format(expected_zonefile_hash, hostport))
        zonefile_txt = res['zonefiles'][expected_zonefile_hash]

    if raw_zonefile:
        msg = 'Driver did not return a serialized zonefile'
        try:
            assert isinstance(zonefile_txt, (str, unicode)), msg
        except AssertionError as ae:
            if BLOCKSTACK_TEST is not None:
                log.exception(ae)

            log.error(msg)
            return None

        return zonefile_txt

    parsed_zonefile = decode_name_zonefile(name, zonefile_txt, allow_legacy=allow_legacy)
    return parsed_zonefile


def load_data_pubkey_for_new_zonefile(wallet_keys={}, config_path=CONFIG_PATH):
    """
    Find the right public key to use for data when creating a new zonefile.
    If the wallet has a data keypair defined, use that.
    Otherwise, fall back to the owner public key
    """
    data_pubkey = None

    data_privkey = wallet_keys.get('data_privkey', None)
    if data_privkey is not None:
        # force compressed
        data_pubkey = ECPrivateKey(data_privkey, compressed=True).public_key().to_hex()
        return data_pubkey

    data_pubkey = wallet_keys.get('data_pubkey', None)
    return data_pubkey


def get_name_zonefile(name, storage_drivers=None, proxy=None,
                      name_record=None, include_name_record=False,
                      raw_zonefile=False, include_raw_zonefile=False, allow_legacy=False):
    """
    Given a name, go fetch its zonefile.
    Verifies that the hash on the blockchain matches the zonefile.

    Returns {'status': True, 'zonefile': zonefile dict} on success.
    Returns a dict with "error" defined and a message on failure to load.
    Return None if there is no zonefile (i.e. the hash is null)

    if 'include_name_record' is true, then zonefile will contain
    an extra key called 'name_record' that includes the blockchain name record.

    If 'raw_zonefile' is true, no attempt to parse the zonefile will be made.
    The raw zonefile will be returned in 'zonefile'.  allow_legacy is ignored.
    
    If 'allow_legacy' is true, then support returning older supported versions of the zone file
    (including old Onename profiles).  Otherwise, this method fails.
    """

    proxy = get_default_proxy() if proxy is None else proxy

    # find name record first
    if name_record is None:
        name_record = get_name_blockchain_record(name, proxy=proxy)

    if name_record is None or not name_record:
        # failed to look up or zero-length name
        return {'error': 'No such name'}

    # sanity check
    if 'value_hash' not in name_record:
        return {'error': 'Name has no user record hash defined'}

    value_hash = name_record['value_hash']

    # is there a user record loaded?
    if value_hash in [None, 'null', '']:
        log.error("Failed to load zone file: no value hash")
        return {'error': 'No zone file hash for name'}

    user_zonefile_hash = value_hash
    raw_zonefile_data = None
    user_zonefile_data = None

    if raw_zonefile or include_raw_zonefile:
        raw_zonefile_data = load_name_zonefile(
            name, user_zonefile_hash, storage_drivers=storage_drivers,
            raw_zonefile=True, proxy=proxy, allow_legacy=allow_legacy
        )

        if raw_zonefile_data is None:
            return {'error': 'Failed to load raw name zonefile'}

        if raw_zonefile:
            user_zonefile_data = raw_zonefile_data

        else:
            # further decode
            user_zonefile_data = decode_name_zonefile(name, raw_zonefile_data, allow_legacy=allow_legacy)
            if user_zonefile_data is None:
                return {'error': 'Failed to decode name zonefile'}

    else:
        user_zonefile_data = load_name_zonefile(
            name, user_zonefile_hash, storage_drivers=storage_drivers, proxy=proxy, allow_legacy=allow_legacy
        )
        if user_zonefile_data is None:
            return {'error': 'Failed to load or decode name zonefile'}

    ret = {
        'zonefile': user_zonefile_data
    }

    if include_name_record:
        ret['name_record'] = name_record

    if include_raw_zonefile:
        ret['raw_zonefile'] = raw_zonefile_data

    return ret


def store_name_zonefile_data(name, user_zonefile_txt, txid, storage_drivers=None):
    """
    Store a serialized zonefile to immutable storage providers, synchronously.
    This is only necessary if we've added/changed/removed immutable data.

    Return (True, hash(user zonefile)) on success
    Return (False, None) on failure.
    """

    storage_drivers = [] if storage_drivers is None else storage_drivers

    data_hash = storage.get_zonefile_data_hash(user_zonefile_txt)

    result = storage.put_immutable_data(
        user_zonefile_txt, txid, data_hash=data_hash,
        required=storage_drivers
    )

    rc = bool(result)

    return rc, data_hash


def store_name_zonefile(name, user_zonefile, txid, storage_drivers=None):
    """
    Store JSON user zonefile data to the immutable storage providers, synchronously.
    This is only necessary if we've added/changed/removed immutable data.

    Return (True, hash(user zonefile)) on success
    Return (False, None) on failure
    """

    storage_drivers = [] if storage_drivers is None else storage_drivers

    assert not blockstack_profiles.is_profile_in_legacy_format(user_zonefile), 'User zonefile is a legacy profile'
    assert user_db.is_user_zonefile(user_zonefile), 'Not a user zonefile (maybe a custom legacy profile?)'

    # serialize and send off
    user_zonefile_txt = blockstack_zones.make_zone_file(user_zonefile, origin=name, ttl=USER_ZONEFILE_TTL)

    return store_name_zonefile_data(name, user_zonefile_txt, txid, storage_drivers=storage_drivers)


def remove_name_zonefile(user, txid):
    """
    Delete JSON user zonefile data from immutable storage providers, synchronously.

    Return (True, hash(user)) on success
    Return (False, hash(user)) on error
    """

    # serialize
    user_json = json.dumps(user, sort_keys=True)
    data_hash = storage.get_data_hash(user_json)
    result = storage.delete_immutable_data(data_hash, txid)

    rc = bool(result)

    return rc, data_hash


def zonefile_data_publish(fqu, zonefile_txt, server_list, wallet_keys=None):
    """
    Replicate a zonefile to as many blockstack servers as possible.
    @server_list is a list of (host, port) tuple
    Return {'status': True, 'servers': ...} on success, if we succeeded to replicate at least once.
        'servers' will be a list of (host, port) tuples
    Return {'error': ...} if we failed on all accounts.
    """
    successful_servers = []
    for server_host, server_port in server_list:
        try:
            log.debug('Replicate zonefile to {}:{}'.format(server_host, server_port))
            hostport = '{}:{}'.format(server_host, server_port)

            res = put_zonefiles(hostport, [base64.b64encode(zonefile_txt)])
            if 'error' in res or len(res['saved']) == 0 or res['saved'][0] != 1: 
                log.debug("server returned {}".format(res))

                if not res.has_key('error'):
                    res['error'] = 'server did not save'

                msg = 'Failed to publish zonefile to {}:{}: {}'
                log.error(msg.format(server_host, server_port, res['error']))
                continue

            log.debug('Replicated zonefile to {}:{}'.format(server_host, server_port))
            successful_servers.append((server_host, server_port))
        except Exception as e:
            log.exception(e)
            log.error('Failed to publish zonefile to {}:{}'.format(server_host, server_port))
            continue

    if successful_servers:
        return {'status': True, 'servers': successful_servers}

    return {'error': 'Failed to publish zonefile to all backend providers'}


def zonefile_data_replicate(fqu, zonefile_data, tx_hash, server_list, config_path=CONFIG_PATH, storage_drivers=None):
    """
    Replicate zonefile data both to a list of blockstack servers,
    as well as to the user's storage drivers.

    Return {'status': True, 'servers': successful server list} on success
    Return {'error': ...}
    """

    conf = get_config(config_path)

    # find required storage drivers
    required_storage_drivers = None
    if storage_drivers is not None:
        required_storage_drivers = storage_drivers
    else:
        required_storage_drivers = conf.get('storage_drivers_required_write', None)
        if required_storage_drivers is not None:
            required_storage_drivers = required_storage_drivers.split(',')
        else:
            required_storage_drivers = conf.get('storage_drivers', '').split(',')

    assert required_storage_drivers, 'No zonefile storage drivers specified'

    # replicate to our own storage providers
    rc = store_name_zonefile_data(
        fqu, zonefile_data, tx_hash, storage_drivers=required_storage_drivers
    )

    if not rc:
        log.info('Failed to replicate zonefile for {}'.format(fqu))
        return {'error': 'Failed to store user zonefile'}

    # replicate to blockstack servers
    res = zonefile_data_publish(fqu, zonefile_data, server_list)
    if 'error' in res:
        return res

    return {'status': True, 'servers': res['servers']}<|MERGE_RESOLUTION|>--- conflicted
+++ resolved
@@ -28,12 +28,9 @@
 import socket
 from keylib import ECPrivateKey
 
-<<<<<<< HEAD
-from proxy import *
-=======
 from .proxy import (
     get_default_proxy, get_zonefiles, get_name_blockchain_record, put_zonefiles)
->>>>>>> 486c35b3
+
 import storage
 import user as user_db
 
