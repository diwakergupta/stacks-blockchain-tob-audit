#!/usr/bin/env python
# -*- coding: utf-8 -*-
"""
    Blockstack-client
    ~~~~~
    copyright: (c) 2014-2015 by Halfmoon Labs, Inc.
    copyright: (c) 2016 by Blockstack.org

    This file is part of Blockstack-client.

    Blockstack-client is free software: you can redistribute it and/or modify
    it under the terms of the GNU General Public License as published by
    the Free Software Foundation, either version 3 of the License, or
    (at your option) any later version.

    Blockstack-client is distributed in the hope that it will be useful,
    but WITHOUT ANY WARRANTY; without even the implied warranty of
    MERCHANTABILITY or FITNESS FOR A PARTICULAR PURPOSE.  See the
    GNU General Public License for more details.
    You should have received a copy of the GNU General Public License
    along with Blockstack-client.  If not, see <http://www.gnu.org/licenses/>.
"""

import config
import jsonschema
from jsonschema.exceptions import ValidationError
import re
import keylib
import copy
import urlparse

import virtualchain
from virtualchain.lib.ecdsalib import *

from .schemas import *
from .constants import BLOCKSTACK_TEST, CONFIG_PATH, BLOCKSTACK_DEBUG

import scripts

from .logger import get_logger

log = get_logger()

def is_user_zonefile(d):
    """
    Is the given dict (or dict-like object) a user zonefile?
    * the zonefile must have a URI record
    """

    try:
        jsonschema.validate(d, USER_ZONEFILE_SCHEMA)
        return True
    except ValidationError as ve:
        if BLOCKSTACK_TEST:
            log.exception(ve)

        return False


def user_zonefile_data_pubkey(user_zonefile, key_prefix='pubkey:data:'):
    """
    Get a user's data public key from their zonefile.
    There can be only one.

    Return the uncompressed data public key on success
    Return None if not defined
    Raise if there are multiple ones.
    """
    if not is_user_zonefile(user_zonefile):
        log.debug("invalid zone file")
        return None

    if 'txt' not in user_zonefile:
        return None

    data_pubkey = None
    # check that there is only one of these
    for txtrec in user_zonefile['txt']:
        if not txtrec['txt'].startswith(key_prefix):
            continue

        if data_pubkey is not None:
            log.error('Invalid zone file: multiple data keys')
            raise ValueError('{} starting with "{}"'.format(msg, key_prefix))

        data_pubkey = txtrec['txt'][len(key_prefix):]

        # must be DER-encoded EC public key--either uncompressed or compressed
        if not re.match(r'^[0-9a-fA-F]{66}$', data_pubkey) and not re.match(r'[0-9a-fA-F]{130}$', data_pubkey):
            data_pubkey = None

    if data_pubkey is None:
        return None

    # uncompressed!
    if keylib.key_formatting.get_pubkey_format(data_pubkey) == 'hex_compressed':
        data_pubkey = keylib.key_formatting.decompress(data_pubkey)

    return data_pubkey


def user_zonefile_set_data_pubkey(user_zonefile, pubkey_hex, key_prefix='pubkey:data:'):
    """
    Set the data public key in the zonefile.
    NOTE: you will need to re-sign all your data!
    """
    assert is_user_zonefile(user_zonefile)

    user_zonefile.setdefault('txt', [])

    # compressed...
    pubkey_hex = keylib.key_formatting.compress(pubkey_hex)

    txt = '{}{}'.format(key_prefix, str(pubkey_hex))

    for txtrec in user_zonefile['txt']:
        if txtrec['txt'].startswith(key_prefix):
            # overwrite
            txtrec['txt'] = txt
            return user_zonefile

    # not present.  add.
    name_txt = {'name': 'pubkey', 'txt': txt}
    user_zonefile['txt'].append(name_txt)

    return user_zonefile


def user_zonefile_remove_data_pubkey(user_zonefile, key_prefix='pubkey:data:'):
    """
    Remove the data public key in the zonefile.
    NOTE: you will need to re-sign all your data!
    """
    assert is_user_zonefile(user_zonefile)

    user_zonefile.setdefault('txt', [])

    new_txts = []
    for txtrec in user_zonefile['txt']:
        if not txtrec['txt'].startswith(key_prefix):
            new_txts.append(txtrec)

    user_zonefile['txt'] = new_txts
    return user_zonefile


def user_zonefile_urls(user_zonefile):
    """
    Given a user's zonefile, get the profile URLs
    """
    assert is_user_zonefile(user_zonefile)

    if 'uri' not in user_zonefile:
        return None

    ret = []
    for urirec in user_zonefile['uri']:
        if 'target' in urirec:
            ret.append(urirec['target'].strip('"'))

    # if there's no scheme, then assume https://
    fixed_urls = []
    for url in ret:
        parts = urlparse.urlparse(url)
        if len(parts.scheme) == 0:
            url = 'https://' + url

        fixed_urls.append(url)

<<<<<<< HEAD
    return ret
=======
    return fixed_urls
>>>>>>> 6cdf12bd


def user_zonefile_txts(user_zonefile):
    """
    Given a user's zonefile, get the txt records.
    Return [{'name': name, 'txt': txt}]
    """
    assert is_user_zonefile(user_zonefile)

    if 'txt' not in user_zonefile:
        return None

    ret = copy.deepcopy(user_zonefile.get('txt', []))
    return ret


def add_user_zonefile_url(user_zonefile, url):
    """
    Add a url to a zonefile
    Return the new zonefile on success
    Return None on error or on duplicate URL
    """
    from .zonefile import url_to_uri_record

    assert is_user_zonefile(user_zonefile)

    # be strict--require a scheme!
    assert re.match(OP_URI_TARGET_PATTERN, url)

    user_zonefile.setdefault('uri', [])

    # avoid duplicates
    for urirec in user_zonefile['uri']:
        target = urirec.get('target', '')
        if target.strip('"') == url:
            return None

    new_urirec = url_to_uri_record(url)
    user_zonefile['uri'].append(new_urirec)

    return user_zonefile


def remove_user_zonefile_url(user_zonefile, url):
    """
    Remove a url from a zonefile
    Return the new zonefile on success
    Return None on error.
    """

    assert is_user_zonefile(user_zonefile)

    if 'uri' not in user_zonefile:
        return None

    for urirec in user_zonefile['uri']:
        target = urirec.get('target', '')
        if target.strip('"') == url:
            user_zonefile['uri'].remove(urirec)

    return user_zonefile


def add_user_zonefile_txt(user_zonefile, txt_name, txt_data):
    """
    Add a TXT record to a zone file
    Return the new zone file on success
    Return None on duplicate or error
    """

    assert is_user_zonefile(user_zonefile)
    user_zonefile.setdefault('txt', [])

    # avoid duplicates
    for txtrec in user_zonefile['txt']:
        name = txtrec['name']
        if txt_name == name:
            return None

    new_txtrec = {
        'name': txt_name,
        'txt': txt_data
    }

    user_zonefile['txt'].append(new_txtrec)
    assert is_user_zonefile(user_zonefile)
    return user_zonefile


def remove_user_zonefile_txt(user_zonefile, txt_name):
    """
    Remove a TXT record from a zone file.
    Return the new zone file on success.
    Return None on not found
    """

    assert is_user_zonefile(user_zonefile)
    
    if 'txt' not in user_zonefile:
        return None

    for txtrec in user_zonefile['txt']:
        name = txtrec['name']
        if name == txt_name:
            user_zonefile['txt'].remove(txtrec)

    return user_zonefile


def swap_user_zonefile_urls(user_zonefile, url_1, url_2):
    """
    Swap the locations of the URLs in a zonefile
    Return the new zonefile on success
    Return None on error
    """

    assert is_user_zonefile(user_zonefile)

    if 'uri' not in user_zonefile:
        return None

    if len(user_zonefile['uri']) <= url_1:
        return None

    if len(user_zonefile['uri']) <= url_2:
        return None

    tmp = user_zonefile['uri'][url_2]
    user_zonefile['uri'][url_2] = user_zonefile['uri'][url_1]
    user_zonefile['uri'][url_1] = tmp

    return user_zonefile


def make_empty_user_profile( config_path=CONFIG_PATH ):
    """
    Given a user's name, create an empty profile.
    """
    
    ret = {
        '@type': 'Person',
        'accounts': []
    }

    return ret


def put_immutable_data_zonefile(user_zonefile, data_id, data_hash, data_url=None):
    """
    Add a data hash to a user's zonefile.  Make sure it's a valid hash as well.
    Return True on success
    Return False otherwise.
    """

    if not is_user_zonefile(user_zonefile):
        log.debug("Invalid zone file structure")
        return False

    data_hash = str(data_hash)
    assert scripts.is_valid_hash(data_hash)

    k = get_immutable_data_hashes(user_zonefile, data_id)
    if k is not None and len(k) > 0:
        # exists or name collision
        log.debug("collision on {} ({})".format(data_id, k))
        return k[0] == data_hash

    txtrec = '#{}'.format(data_hash)
    if data_url is not None:
        txtrec = '{}{}'.format(data_url, txtrec)

    user_zonefile.setdefault('txt', [])

    name_txt = {'name': data_id, 'txt': txtrec}
    user_zonefile['txt'].append(name_txt)

    return True


def get_immutable_hash_from_txt(txtrec):
    """
    Given an immutable data txt record,
    get the hash.
    The hash is the suffix that begins with #.
    Return None if invalid or not present
    """
    if '#' not in txtrec:
        return None

    h = txtrec.split('#')[-1]
    if not scripts.is_valid_hash(h):
        return None

    return h


def get_immutable_url_from_txt(txtrec):
    """
    Given an immutable data txt record,
    get the URL hint.
    This is everything that starts before the last #.
    Return None if there is no URL, or we can't parse the txt record
    """
    if '#' not in txtrec:
        return None

    url = '#'.join(txtrec.split('#')[:-1])

    return url or None


def remove_immutable_data_zonefile(user_zonefile, data_hash):
    """
    Remove a data hash from a user's zonefile.
    Return True if removed
    Return False if not present
    """
    assert is_user_zonefile(user_zonefile)

    data_hash = str(data_hash)
    assert scripts.is_valid_hash(data_hash), 'Invalid data hash "{}"'.format(data_hash)

    if 'txt' not in user_zonefile:
        return False

    for txtrec in user_zonefile['txt']:
        h = None
        try:
            h = get_immutable_hash_from_txt(txtrec['txt'])
            if h is None:
                continue

            assert scripts.is_valid_hash(h)

        except AssertionError as ae:
            log.debug("Invalid immutable data hash")
            continue

        if data_hash == h:
            user_zonefile['txt'].remove(txtrec)
            return True

    return False


def has_immutable_data(user_zonefile, data_hash):
    """
    Does the given user have the given immutable data?
    Return True if so
    Return False if not
    """
    assert is_user_zonefile(user_zonefile)

    data_hash = str(data_hash)
    assert scripts.is_valid_hash(data_hash), 'Invalid data hash "{}"'.format(data_hash)

    if 'txt' not in user_zonefile:
        return False

    for txtrec in user_zonefile['txt']:
        h = None
        try:
            h = get_immutable_hash_from_txt(txtrec['txt'])
            if h is None:
                continue

            assert scripts.is_valid_hash(h)

        except AssertionError as ae:
            log.error("Invalid immutable data hash")
            continue

        if data_hash == h:
            return True

    return False


def has_immutable_data_id(user_zonefile, data_id):
    """
    Does the given user have the given immutable data?
    Return True if so
    Return False if not
    """
    if not is_user_zonefile(user_zonefile):
        log.debug("Not a valid zone file")
        return False

    if 'txt' not in user_zonefile:
        return False

    for txtrec in user_zonefile['txt']:
        d_id = None
        try:
            d_id = txtrec['name']
            h = get_immutable_hash_from_txt(txtrec['txt'])
            if h is None:
                continue

            assert scripts.is_valid_hash(h)
        except AssertionError:
            continue

        if data_id == d_id:
            return True

    return False


def get_immutable_data_hashes(user_zonefile, data_id):
    """
    Get the hash of an immutable datum by name.
    Return None if there is no match.
    Return the list of hashes otherwise
    """
    assert is_user_zonefile(user_zonefile)

    if 'txt' not in user_zonefile:
        return None

    ret = None
    for txtrec in user_zonefile['txt']:
        h, d_id = None, None

        try:
            d_id = txtrec['name']
            if data_id != d_id:
                continue

            h = get_immutable_hash_from_txt(txtrec['txt'])
            if h is None:
                continue

            msg = 'Invalid data hash for "{}" (got "{}" from {})'
            assert scripts.is_valid_hash(h), msg.format(d_id, h, txtrec['txt'])
        except AssertionError as ae:
            if BLOCKSTACK_TEST is not None:
                log.exception(ae)

            continue

        if ret is None:
            ret = [h]
        else:
            ret.append(h)

    return ret


def get_immutable_data_url(user_zonefile, data_hash):
    """
    Given the hash of an immutable datum, find the associated
    URL hint (if given)
    Return None if not given, or not found.
    """

    assert is_user_zonefile(user_zonefile)

    if 'txt' not in user_zonefile:
        return None

    for txtrec in user_zonefile['txt']:
        h = None
        try:
            h = get_immutable_hash_from_txt(txtrec['txt'])
            if h is None:
                continue

            assert scripts.is_valid_hash(h)

            if data_hash != h:
                continue

            url = get_immutable_url_from_txt(txtrec['txt'])
        except AssertionError as ae:
            log.debug("Invalid immutable data hash {}".format(h))
            continue

        return url

    return None


def list_immutable_data(user_zonefile):
    """
    Get the IDs and hashes of all immutable data
    Return [(data ID, hash)]
    """
    assert is_user_zonefile(user_zonefile)

    ret = []
    if 'txt' not in user_zonefile:
        return ret

    for txtrec in user_zonefile['txt']:
        try:
            d_id = txtrec['name']
            h = get_immutable_hash_from_txt(txtrec['txt'])
            assert scripts.is_valid_hash(h)
            ret.append((d_id, h))
        except AssertionError as ae:
            log.error("Invalid immutable data hash")
            continue

    return ret


def urls_from_uris( uri_records ):
    """
    Get the list of URLs from a list of URI records
    """
    return [u['target'].strip('"') for u in uri_records]


def mutable_data_urls(mutable_info):
    """
    Get the URLs from a mutable data zonefile
    """
    uri_records = mutable_info.get('uri')

    if uri_records is None:
        return None

    return urls_from_uris( uri_records )<|MERGE_RESOLUTION|>--- conflicted
+++ resolved
@@ -167,11 +167,7 @@
 
         fixed_urls.append(url)
 
-<<<<<<< HEAD
-    return ret
-=======
     return fixed_urls
->>>>>>> 6cdf12bd
 
 
 def user_zonefile_txts(user_zonefile):
