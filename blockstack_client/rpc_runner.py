#!/usr/bin/env python
# -*- coding: utf-8 -*-

from __future__ import print_function

"""
    Blockstack-client
    ~~~~~
    copyright: (c) 2014-2015 by Halfmoon Labs, Inc.
    copyright: (c) 2016 by Blockstack.org

    This file is part of Blockstack-client.

    Blockstack-client is free software: you can redistribute it and/or modify
    it under the terms of the GNU General Public License as published by
    the Free Software Foundation, either version 3 of the License, or
    (at your option) any later version.

    Blockstack-client is distributed in the hope that it will be useful,
    but WITHOUT ANY WARRANTY; without even the implied warranty of
    MERCHANTABILITY or FITNESS FOR A PARTICULAR PURPOSE.  See the
    GNU General Public License for more details.
    You should have received a copy of the GNU General Public License
    along with Blockstack-client. If not, see <http://www.gnu.org/licenses/>.
"""

import os
import sys
import traceback
import config as blockstack_config
import constants as blockstack_constants
from rpc import local_api_start, local_api_stop, local_api_status


if __name__ == '__main__':
    # running as a local API endpoint
    usage = '{} COMMAND PORT [config_path]'.format(sys.argv[0])

    try:
        command, portnum = sys.argv[1], int(sys.argv[2])
        config_dir = blockstack_config.CONFIG_DIR
        config_path = blockstack_config.CONFIG_PATH

        if len(sys.argv) > 3:
            config_dir = sys.argv[3]
            config_path = os.path.basename(blockstack_config.CONFIG_PATH)
            config_path = os.path.join(config_dir, config_path)
    except Exception as e:
        traceback.print_exc()
        print(usage, file=sys.stderr)
        sys.exit(1)

    # takes serialized secrets as stdin from parent process
<<<<<<< HEAD
    blockstack_constants.load_secrets_from_file(sys.stdin)
     
    passwd = blockstack_constans.get_secret('BLOCKSTACK_CLIENT_WALLET_PASSWORD')
=======
    blockstack_constants.load_secrets(sys.stdin, is_file = True)
     
    passwd = blockstack_constants.get_secret('BLOCKSTACK_CLIENT_WALLET_PASSWORD')
>>>>>>> e53ba6d7
    api_pass = blockstack_constants.get_secret('BLOCKSTACK_API_PASSWORD')
    
    if api_pass is None:
        # try to get it from the config file 
        conf = blockstack_config.get_config(config_path)
        assert conf 

        api_pass = conf['api_password']

    if command == 'start':
        assert passwd, "No wallet password given"
        assert api_pass, "No API password given"

        rc = local_api_start(port=portnum, config_dir=config_dir, api_pass=api_pass, password=passwd)
        if not rc:
            sys.exit(1)

        sys.exit(0)

    elif command == 'start-foreground':
        assert passwd, "No wallet password given"
        assert api_pass, "No API password given"

        rc = local_api_start(port=portnum, config_dir=config_dir, api_pass=api_pass, password=passwd, foreground=True)
        if not rc:
            sys.exit(1)

        sys.exit(0)

    elif command == 'restart':
        rc = local_api_stop(config_dir=config_dir)
        if not rc:
            sys.exit(1)
        else:
            assert passwd, "No wallet password given"
            assert api_pass, "No API password given"
            rc = local_api_start(port=portnum, config_dir=config_dir, api_pass=api_pass, password=passwd)
            if not rc:
                sys.exit(1)

            sys.exit(0)
    else:
        print(usage, file=sys.stderr)
        sys.exit(1)<|MERGE_RESOLUTION|>--- conflicted
+++ resolved
@@ -51,15 +51,9 @@
         sys.exit(1)
 
     # takes serialized secrets as stdin from parent process
-<<<<<<< HEAD
-    blockstack_constants.load_secrets_from_file(sys.stdin)
-     
-    passwd = blockstack_constans.get_secret('BLOCKSTACK_CLIENT_WALLET_PASSWORD')
-=======
     blockstack_constants.load_secrets(sys.stdin, is_file = True)
      
     passwd = blockstack_constants.get_secret('BLOCKSTACK_CLIENT_WALLET_PASSWORD')
->>>>>>> e53ba6d7
     api_pass = blockstack_constants.get_secret('BLOCKSTACK_API_PASSWORD')
     
     if api_pass is None:
