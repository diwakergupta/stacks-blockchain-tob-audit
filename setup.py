--- conflicted
+++ resolved
@@ -43,10 +43,7 @@
         'virtualchain>=0.0.8',
         'kademlia>=0.5',
         'keychain>=0.1.4',
-<<<<<<< HEAD
         'blockstore-client>=0.0.12'
-=======
-        'blockstore-client>=0.0.9',
         'base58=>0.2.2',
         'bitcoin>=1.1.39',
         'basicrpc>=0.0.2',
@@ -60,7 +57,6 @@
         'txJSON-RPC>=0.3.1',
         'utilitybelt>=0.2.6',
         'virtualchain>=0.0.5'
->>>>>>> e5a17eaa
     ],
     classifiers=[
         'Intended Audience :: Developers',
